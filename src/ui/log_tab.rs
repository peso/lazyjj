#![expect(clippy::borrow_interior_mutable_const)]

use ansi_to_tui::IntoText;
use anyhow::Result;
use ratatui::{
    crossterm::event::{Event, KeyEventKind, MouseButton, MouseEvent, MouseEventKind},
    layout::Rect,
    prelude::*,
    text::ToText,
    widgets::*,
};
use tracing::{instrument, trace};
use tui_confirm_dialog::{ButtonLabel, ConfirmDialog, ConfirmDialogState, Listener};
use tui_textarea::{CursorMove, TextArea};

use crate::{
    ComponentInputResult,
    commander::{
        CommandError, Commander,
        log::{Head, LogOutput},
    },
    env::{Config, DiffFormat},
    keybinds::{LogTabEvent, LogTabKeybinds},
    ui::{
        Component, ComponentAction,
        bookmark_set_popup::BookmarkSetPopup,
        details_panel::DetailsPanel,
        details_panel::DetailsPanelEvent,
        help_popup::HelpPopup,
        message_popup::MessagePopup,
        rebase_popup::RebasePopup,
        utils::{centered_rect, centered_rect_line_height, tabs_to_spaces},
    },
};

const NEW_POPUP_ID: u16 = 1;
const EDIT_POPUP_ID: u16 = 2;
const ABANDON_POPUP_ID: u16 = 3;
const SQUASH_POPUP_ID: u16 = 4;

/// Log tab. Shows `jj log` in main panel and shows selected change details of in details panel.
pub struct LogTab<'a> {
    commander: Commander,

    log_output: Result<LogOutput, CommandError>,
    log_output_text: Text<'a>,
    log_list_state: ListState,
    log_rect: Rect,
    log_height: u16,

    log_revset: Option<String>,
    log_revset_textarea: Option<TextArea<'a>>,

    head_panel: DetailsPanel,
    head_output: Result<String, CommandError>,
    head: Head,

    // Rect of panels [0] = log, [1] = details
    panel_rect: [Rect; 2],

    diff_format: DiffFormat,

    popup: ConfirmDialogState,
    popup_tx: std::sync::mpsc::Sender<Listener>,
    popup_rx: std::sync::mpsc::Receiver<Listener>,

    bookmark_set_popup_tx: std::sync::mpsc::Sender<bool>,
    bookmark_set_popup_rx: std::sync::mpsc::Receiver<bool>,

    describe_textarea: Option<TextArea<'a>>,
    describe_after_new: bool,

    rebase_popup: Option<RebasePopup>,

    squash_ignore_immutable: bool,

    edit_ignore_immutable: bool,

    config: Config,
    keybinds: LogTabKeybinds,
}

fn get_head_index(head: &Head, log_output: &Result<LogOutput, CommandError>) -> Option<usize> {
    match log_output {
        Ok(log_output) => log_output
            .heads
            .iter()
            .position(|heads| heads == head)
            .or_else(|| {
                log_output
                    .heads
                    .iter()
                    .position(|commit| commit.change_id == head.change_id)
            }),
        Err(_) => None,
    }
}

impl<'a> LogTab<'a> {
    #[instrument(level = "trace", skip(commander))]
    pub fn new(commander: Commander) -> Result<Self> {
        let diff_format = commander.env.config.diff_format();

        let log_revset = commander.env.default_revset.clone();
        let log_output = commander.get_log(&log_revset);
        let head = commander.get_current_head()?;

        let log_list_state = ListState::default().with_selected(get_head_index(&head, &log_output));

        let head_output = commander
            .get_commit_show(&head.commit_id, &diff_format, true)
            .map(|text| tabs_to_spaces(&text));

        let (popup_tx, popup_rx) = std::sync::mpsc::channel();
        let (bookmark_set_popup_tx, bookmark_set_popup_rx) = std::sync::mpsc::channel();

        let mut keybinds = LogTabKeybinds::default();
        if let Some(new_keybinds) = commander
            .env
            .config
            .keybinds()
            .and_then(|k| k.log_tab.clone())
        {
            keybinds.extend_from_config(&new_keybinds);
        }
        let config = commander.env.config.clone();

        Ok(Self {
            commander,

            log_output_text: match log_output.as_ref() {
                Ok(log_output) => log_output
                    .graph
                    .into_text()
                    .unwrap_or(Text::from("Could not turn text into TUI text (coloring)")),
                Err(_) => Text::default(),
            },
            log_output,
            log_list_state,
            log_height: 0,
            log_rect: Rect::ZERO,

            log_revset,
            log_revset_textarea: None,

            head,
            head_panel: DetailsPanel::new(),
            head_output,

            panel_rect: [Rect::ZERO, Rect::ZERO],

            diff_format,

            popup: ConfirmDialogState::default(),
            popup_tx,
            popup_rx,

            bookmark_set_popup_tx,
            bookmark_set_popup_rx,

            describe_textarea: None,
            describe_after_new: false,

            rebase_popup: None,

            squash_ignore_immutable: false,

            edit_ignore_immutable: false,

            config,
            keybinds,
        })
    }

    fn get_current_head_index(&self) -> Option<usize> {
        get_head_index(&self.head, &self.log_output)
    }

    fn refresh_log_output(&mut self) {
        self.log_output = self.commander.get_log(&self.log_revset);
        self.log_output_text = match self.log_output.as_ref() {
            Ok(log_output) => log_output
                .graph
                .into_text()
                .unwrap_or(Text::from("Could not turn text into TUI text (coloring)")),
            Err(_) => Text::default(),
        };
    }

    fn refresh_head_output(&mut self) {
        self.head_output = self.commander
            .get_commit_show(&self.head.commit_id, &self.diff_format, true)
            .map(|text| tabs_to_spaces(&text));
        self.head_panel.scroll_to(0);
    }

    fn scroll_log(&mut self, scroll: isize) {
        let log_output = match self.log_output.as_ref() {
            Ok(log_output) => log_output,
            Err(_) => return,
        };

        let heads: &Vec<Head> = log_output.heads.as_ref();

        let current_head_index = self.get_current_head_index();
        let next_head = match current_head_index {
            Some(current_head_index) => heads.get(
                current_head_index
                    .saturating_add_signed(scroll)
                    .min(heads.len() - 1),
            ),
            None => heads.first(),
        };
        if let Some(next_head) = next_head {
            self.set_head(next_head.clone());
        }
    }

    pub fn set_head(&mut self, head: Head) {
        trace!("INSIDE SIDS HEAD!! .. i mean sed_head..");
        head.clone_into(&mut self.head);
        self.refresh_head_output();
    }

    /// Convert log output to a list of formatted lines
    fn output_to_lines(&self, log_output: &LogOutput) -> Vec<Line<'a>> {
        // Set the background color of the line
        fn set_bg(line: &mut Line, bg_color: Color) {
            // Set background to use when no Span is present
            // This makes the highlight continue beyond the last Span
            line.style = line.style.patch(Style::default().bg(bg_color));

            for span in line.spans.iter_mut() {
                span.style = span.style.bg(bg_color)
            }
        }

        self.log_output_text
            .iter()
            .enumerate()
            .map(|(i, line)| {
                let mut line = line.to_owned();

                // Add padding at start
                line.spans.insert(0, Span::from(" "));

                // Highlight lines that correspond to self.head
                let line_head = log_output.graph_heads.get(i).unwrap_or(&None);
                if let Some(line_change) = line_head
                    && line_change == &self.head
                {
                    set_bg(&mut line, self.config.highlight_color());
                };

                line
            })
            .collect()
    }

    /// Find the line in self.log_output that match self.head
    fn selected_log_line(&self) -> Option<usize> {
        let Ok(log_output) = self.log_output.as_ref() else {
            return None;
        };

        log_output
            .graph_heads
            .iter()
            .position(|opt_h| opt_h.as_ref().is_some_and(|h| h == &self.head))
    }

    /// Find head of the provided log_output line
    fn head_at_log_line(&mut self, log_line: usize) -> Option<Head> {
        let Ok(log_output) = self.log_output.as_ref() else {
            return None;
        };

        let graph_head = log_output.graph_heads.get(log_line)?;

        graph_head.clone()
    }

    /// Get lines to show in log list
    fn log_lines(&self) -> Vec<Line<'a>> {
        match self.log_output.as_ref() {
            Ok(log_output) => self.output_to_lines(log_output),
            Err(err) => err.into_text("Error getting log").unwrap().lines,
        }
    }

    /// Number of log list items that fit on screen
    fn log_visible_items(&self) -> u16 {
        // Every item in the log list is 2 lines high, so divide screen rows
        // by 2 to get the number of log items that fit in it.
        self.log_height / 2
    }

    fn handle_event(
        &mut self,
        log_tab_event: LogTabEvent,
    ) -> Result<ComponentInputResult> {
        let mut commander = self.commander.clone();
        let commander = &mut commander;
        match log_tab_event {
            LogTabEvent::ScrollDown => {
                self.scroll_log(1);
            }
            LogTabEvent::ScrollUp => {
                self.scroll_log(-1);
            }
            LogTabEvent::ScrollDownHalf => {
<<<<<<< HEAD
                self.scroll_log(self.log_height as isize / 2 / 2);
            }
            LogTabEvent::ScrollUpHalf => {
                self.scroll_log(
                    (self.log_height as isize / 2 / 2).saturating_neg(),
=======
                self.scroll_log(commander, self.log_visible_items() as isize / 2);
            }
            LogTabEvent::ScrollUpHalf => {
                self.scroll_log(
                    commander,
                    (self.log_visible_items() as isize / 2).saturating_neg(),
>>>>>>> 364bb0d5
                );
            }
            LogTabEvent::FocusCurrent => {
                self.head = commander.get_current_head()?;
                self.refresh_head_output();
            }
            LogTabEvent::ToggleDiffFormat => {
                self.diff_format = self.diff_format.get_next(self.config.diff_tool());
                self.refresh_head_output();
            }

            LogTabEvent::Refresh => {
                self.refresh_log_output();
                self.refresh_head_output();
            }
            LogTabEvent::CreateNew { describe } => {
                self.popup = ConfirmDialogState::new(
                    NEW_POPUP_ID,
                    Span::styled(" New ", Style::new().bold().cyan()),
                    Text::from(vec![
                        Line::from("Are you sure you want to create a new change?"),
                        Line::from(format!("New parent: {}", self.head.change_id.as_str())),
                    ])
                    .fg(Color::default()),
                );
                self.popup
                    .with_yes_button(ButtonLabel::YES.clone())
                    .with_no_button(ButtonLabel::NO.clone())
                    .with_listener(Some(self.popup_tx.clone()))
                    .open();
                self.describe_after_new = describe;
            }
            LogTabEvent::Rebase => {
                let source_change = commander.get_current_head()?.change_id;
                let target_change = &self.head.change_id;
                self.rebase_popup = Some(RebasePopup::new(
                    source_change.clone(),
                    target_change.clone(),
                ));
            }
            LogTabEvent::Squash { ignore_immutable } => {
                if self.head.change_id == commander.get_current_head()?.change_id {
                    return Ok(ComponentInputResult::HandledAction(
                        ComponentAction::SetPopup(Some(Box::new(MessagePopup {
                            title: "Squash".into(),
                            messages: "Cannot squash onto current change".into_text()?,
                            text_align: None,
                        }))),
                    ));
                }
                if self.head.immutable && !ignore_immutable {
                    return Ok(ComponentInputResult::HandledAction(
                        ComponentAction::SetPopup(Some(Box::new(MessagePopup {
                            title: "Squash".into(),
                            messages: "Cannot squash onto immutable change".into_text()?,
                            text_align: None,
                        }))),
                    ));
                }

                let mut lines = vec![
                    Line::from("Are you sure you want to squash @ into this change?"),
                    Line::from(format!("Squash into {}", self.head.change_id.as_str())),
                ];
                if ignore_immutable {
                    lines.push(Line::from("This change is immutable."));
                }
                self.popup = ConfirmDialogState::new(
                    SQUASH_POPUP_ID,
                    Span::styled(" Squash ", Style::new().bold().cyan()),
                    Text::from(lines).fg(Color::default()),
                );
                self.popup
                    .with_yes_button(ButtonLabel::YES.clone())
                    .with_no_button(ButtonLabel::NO.clone())
                    .with_listener(Some(self.popup_tx.clone()))
                    .open();
                self.squash_ignore_immutable = ignore_immutable;
            }
            LogTabEvent::EditChange { ignore_immutable } => {
                if self.head.immutable && !ignore_immutable {
                    return Ok(ComponentInputResult::HandledAction(
                        ComponentAction::SetPopup(Some(Box::new(MessagePopup {
                            title: " Edit ".into(),
                            messages: vec![
                                "The change cannot be edited because it is immutable.".into(),
                            ]
                            .into(),
                            text_align: None,
                        }))),
                    ));
                }

                let mut lines = vec![
                    Line::from("Are you sure you want to edit an existing change?"),
                    Line::from(format!("Change: {}", self.head.change_id.as_str())),
                ];
                if ignore_immutable {
                    lines.push(Line::from("This change is immutable."))
                }
                self.popup = ConfirmDialogState::new(
                    EDIT_POPUP_ID,
                    Span::styled(" Edit ", Style::new().bold().cyan()),
                    Text::from(lines).fg(Color::default()),
                );
                self.popup
                    .with_yes_button(ButtonLabel::YES.clone())
                    .with_no_button(ButtonLabel::NO.clone())
                    .with_listener(Some(self.popup_tx.clone()))
                    .open();
                self.edit_ignore_immutable = ignore_immutable;
            }
            LogTabEvent::Abandon => {
                if self.head.immutable {
                    return Ok(ComponentInputResult::HandledAction(
                        ComponentAction::SetPopup(Some(Box::new(MessagePopup {
                            title: "Abandon".into(),
                            messages: vec![
                                "The change cannot be abandoned because it is immutable.".into(),
                            ]
                            .into(),
                            text_align: None,
                        }))),
                    ));
                } else {
                    self.popup = ConfirmDialogState::new(
                        ABANDON_POPUP_ID,
                        Span::styled(" Abandon ", Style::new().bold().cyan()),
                        Text::from(vec![
                            Line::from("Are you sure you want to abandon this change?"),
                            Line::from(format!("Change: {}", self.head.change_id.as_str())),
                        ])
                        .fg(Color::default()),
                    );
                    self.popup
                        .with_yes_button(ButtonLabel::YES.clone())
                        .with_no_button(ButtonLabel::NO.clone())
                        .with_listener(Some(self.popup_tx.clone()))
                        .open();
                }
            }
            LogTabEvent::Describe => {
                if self.head.immutable {
                    return Ok(ComponentInputResult::HandledAction(
                        ComponentAction::SetPopup(Some(Box::new(MessagePopup {
                            title: "Describe".into(),
                            messages: vec![
                                "The change cannot be described because it is immutable.".into(),
                            ]
                            .into(),
                            text_align: None,
                        }))),
                    ));
                } else {
                    let mut textarea = TextArea::new(
                        commander
                            .get_commit_description(&self.head.commit_id)?
                            .split("\n")
                            .map(|line| line.to_string())
                            .collect(),
                    );
                    textarea.move_cursor(CursorMove::End);
                    self.describe_textarea = Some(textarea);
                    return Ok(ComponentInputResult::Handled);
                }
            }
            LogTabEvent::EditRevset => {
                let mut textarea = TextArea::new(
                    self.log_revset
                        .as_ref()
                        .unwrap_or(&"".to_owned())
                        .lines()
                        .map(String::from)
                        .collect(),
                );
                textarea.move_cursor(CursorMove::End);
                self.log_revset_textarea = Some(textarea);
                return Ok(ComponentInputResult::Handled);
            }
            LogTabEvent::SetBookmark => {
                return Ok(ComponentInputResult::HandledAction(
                    ComponentAction::SetPopup(Some(Box::new(BookmarkSetPopup::new(
                        self.config.clone(),
                        commander.clone(),
                        Some(self.head.change_id.clone()),
                        self.head.commit_id.clone(),
                        self.bookmark_set_popup_tx.clone(),
                    )))),
                ));
            }
            LogTabEvent::OpenFiles => {
                return Ok(ComponentInputResult::HandledAction(
                    ComponentAction::ViewFiles(self.head.clone()),
                ));
            }
            LogTabEvent::Push {
                all_bookmarks,
                allow_new,
            } => {
                match commander.git_push(all_bookmarks, allow_new, &self.head.commit_id) {
                    Ok(result) if !result.is_empty() => {
                        return Ok(ComponentInputResult::HandledAction(
                            ComponentAction::SetPopup(Some(Box::new(MessagePopup {
                                title: "Push message".into(),
                                messages: result.into_text()?,
                                text_align: None,
                            }))),
                        ));
                    }
                    Err(err) => {
                        return Ok(ComponentInputResult::HandledAction(
                            ComponentAction::SetPopup(Some(Box::new(MessagePopup {
                                title: "Push error".into(),
                                messages: err.into_text("")?,
                                text_align: None,
                            }))),
                        ));
                    }
                    _ => (),
                }

                self.refresh_log_output();
                self.refresh_head_output();
            }
            LogTabEvent::Fetch { all_remotes } => {
                match commander.git_fetch(all_remotes) {
                    Ok(result) if !result.is_empty() => {
                        return Ok(ComponentInputResult::HandledAction(
                            ComponentAction::SetPopup(Some(Box::new(MessagePopup {
                                title: "Fetch message".into(),
                                messages: result.into_text()?,
                                text_align: None,
                            }))),
                        ));
                    }
                    Err(err) => {
                        return Ok(ComponentInputResult::HandledAction(
                            ComponentAction::SetPopup(Some(Box::new(MessagePopup {
                                title: "Fetch error".into(),
                                messages: err.into_text("")?,
                                text_align: None,
                            }))),
                        ));
                    }
                    _ => (),
                }

                self.refresh_log_output();
                self.refresh_head_output();
            }
            LogTabEvent::OpenHelp => {
                return Ok(ComponentInputResult::HandledAction(
                    ComponentAction::SetPopup(Some(Box::new(HelpPopup::new(
                        self.keybinds.make_main_panel_help(),
                        vec![
                            ("Ctrl+e/Ctrl+y".to_owned(), "scroll down/up".to_owned()),
                            (
                                "Ctrl+d/Ctrl+u".to_owned(),
                                "scroll down/up by ½ page".to_owned(),
                            ),
                            (
                                "Ctrl+f/Ctrl+b".to_owned(),
                                "scroll down/up by page".to_owned(),
                            ),
                            ("w".to_owned(), "toggle diff format".to_owned()),
                            ("W".to_owned(), "toggle wrapping".to_owned()),
                        ],
                    )))),
                ));
            }
            LogTabEvent::Save
            | LogTabEvent::Cancel
            | LogTabEvent::ClosePopup
            | LogTabEvent::Unbound => return Ok(ComponentInputResult::NotHandled),
        };
        Ok(ComponentInputResult::Handled)
    }
}

impl Component for LogTab<'_> {
    fn focus(&mut self) -> Result<()> {
        let latest_head = self.commander.get_head_latest(&self.head)?;
        if latest_head != self.head {
            self.head = latest_head;
        }
        self.refresh_log_output();
        self.refresh_head_output();
        Ok(())
    }

    fn update(&mut self) -> Result<Option<ComponentAction>> {
        // Check for popup action
<<<<<<< HEAD
        if let Ok(res) = self.popup_rx.try_recv() {
            if res.1.unwrap_or(false) {
                match res.0 {
                    NEW_POPUP_ID => {
                        self.commander.run_new(self.head.commit_id.as_str())?;
                        self.head = self.commander.get_current_head()?;
                        self.refresh_log_output();
                        self.refresh_head_output();
                        if self.describe_after_new {
                            self.describe_after_new = false;
                            let textarea = TextArea::default();
                            self.describe_textarea = Some(textarea);
                        }
                        return Ok(Some(ComponentAction::ChangeHead(self.head.clone())));
                    }
                    EDIT_POPUP_ID => {
                        self.commander
                            .run_edit(self.head.commit_id.as_str(), self.edit_ignore_immutable)?;
                        self.refresh_log_output();
                        self.refresh_head_output();
                        return Ok(Some(ComponentAction::ChangeHead(self.head.clone())));
                    }
                    ABANDON_POPUP_ID => {
                        if self.head == self.commander.get_current_head()? {
                            self.commander.run_abandon(&self.head.commit_id)?;
                            self.refresh_log_output();
                            self.head = self.commander.get_current_head()?;
                            self.refresh_head_output();
                            return Ok(Some(ComponentAction::ChangeHead(self.head.clone())));
                        } else {
                            let head_parent = self.commander.get_commit_parent(&self.head.commit_id)?;
                            self.commander.run_abandon(&self.head.commit_id)?;
                            self.refresh_log_output();
                            self.head = head_parent;
                            self.refresh_head_output();
                        }
                    }
                    SQUASH_POPUP_ID => {
                        self.commander.run_squash(
                            self.head.commit_id.as_str(),
                            self.squash_ignore_immutable,
                        )?;
                        self.head = self.commander.get_current_head()?;
                        self.refresh_log_output();
                        self.refresh_head_output();
                        return Ok(Some(ComponentAction::ChangeHead(self.head.clone())));
=======
        if let Ok(res) = self.popup_rx.try_recv()
            && res.1.unwrap_or(false)
        {
            match res.0 {
                NEW_POPUP_ID => {
                    commander.run_new(self.head.commit_id.as_str())?;
                    self.head = commander.get_current_head()?;
                    self.refresh_log_output(commander);
                    self.refresh_head_output(commander);
                    if self.describe_after_new {
                        self.describe_after_new = false;
                        let textarea = TextArea::default();
                        self.describe_textarea = Some(textarea);
                    }
                    return Ok(Some(ComponentAction::ChangeHead(self.head.clone())));
                }
                EDIT_POPUP_ID => {
                    commander.run_edit(self.head.commit_id.as_str(), self.edit_ignore_immutable)?;
                    self.refresh_log_output(commander);
                    self.refresh_head_output(commander);
                    return Ok(Some(ComponentAction::ChangeHead(self.head.clone())));
                }
                ABANDON_POPUP_ID => {
                    if self.head == commander.get_current_head()? {
                        commander.run_abandon(&self.head.commit_id)?;
                        self.refresh_log_output(commander);
                        self.head = commander.get_current_head()?;
                        self.refresh_head_output(commander);
                        return Ok(Some(ComponentAction::ChangeHead(self.head.clone())));
                    } else {
                        let head_parent = commander.get_commit_parent(&self.head.commit_id)?;
                        commander.run_abandon(&self.head.commit_id)?;
                        self.refresh_log_output(commander);
                        self.head = head_parent;
                        self.refresh_head_output(commander);
>>>>>>> 364bb0d5
                    }
                }
                SQUASH_POPUP_ID => {
                    commander
                        .run_squash(self.head.commit_id.as_str(), self.squash_ignore_immutable)?;
                    self.head = commander.get_current_head()?;
                    self.refresh_log_output(commander);
                    self.refresh_head_output(commander);
                    return Ok(Some(ComponentAction::ChangeHead(self.head.clone())));
                }
                _ => {}
            }
        }

        if let Ok(true) = self.bookmark_set_popup_rx.try_recv() {
            self.refresh_log_output();
            self.refresh_head_output()
        }

        Ok(None)
    }

    fn draw(
        &mut self,
        f: &mut ratatui::prelude::Frame<'_>,
        area: ratatui::prelude::Rect,
    ) -> Result<()> {
        let chunks = Layout::default()
            .direction(self.config.layout().into())
            .constraints([
                Constraint::Percentage(self.config.layout_percent()),
                Constraint::Percentage(100 - self.config.layout_percent()),
            ])
            .split(area);
        self.panel_rect = [chunks[0], chunks[1]];

        // Draw log
        {
            let title = match &self.log_revset {
                Some(log_revset) => &format!(" Log for: {log_revset} "),
                None => " Log ",
            };

<<<<<<< HEAD
=======
            let log_lines = self.log_lines();
>>>>>>> 364bb0d5
            let log_length: usize = log_lines.len();
            let log_block = Block::bordered()
                .title(title)
                .border_type(BorderType::Rounded);
            self.log_rect = log_block.inner(chunks[0]);
            self.log_height = log_block.inner(chunks[0]).height;
            self.log_list_state.select(self.selected_log_line());
            let log = List::new(log_lines).block(log_block).scroll_padding(7);
            f.render_stateful_widget(log, chunks[0], &mut self.log_list_state);

            // Show scrollbar if lines don't fit the screen height
            if log_length > self.log_height.into() {
                let index = self.log_list_state.selected().unwrap_or(0);
                let scrollbar = Scrollbar::new(ScrollbarOrientation::VerticalRight);
                let mut scrollbar_state = ScrollbarState::default()
                    .content_length(log_length)
                    .position(index);

                f.render_stateful_widget(
                    scrollbar,
                    chunks[0].inner(Margin {
                        vertical: 1,
                        horizontal: 0,
                    }),
                    &mut scrollbar_state,
                );
            }
        }

        // Draw change details
        {
            let head_content = match self.head_output.as_ref() {
                Ok(head_output) => head_output.into_text()?.lines,
                Err(err) => err.into_text("Error getting head details")?.lines,
            };
            self.head_panel
                .render_context()
                .title(format!(" Details for {} ", self.head.change_id))
                .content(head_content)
                .draw(f, chunks[1])
        }

        // Draw popup
        if self.popup.is_opened() {
            let popup = ConfirmDialog::default()
                .borders(Borders::ALL)
                .border_type(BorderType::Rounded)
                .border_style(Style::default().fg(Color::Green))
                .selected_button_style(
                    Style::default()
                        .bg(self.config.highlight_color())
                        .underlined(),
                );
            f.render_stateful_widget(popup, area, &mut self.popup);
        }

        // Draw describe textarea
        {
            if let Some(describe_textarea) = self.describe_textarea.as_mut() {
                let block = Block::bordered()
                    .title(Span::styled(" Describe ", Style::new().bold().cyan()))
                    .title_alignment(Alignment::Center)
                    .border_type(BorderType::Rounded)
                    .border_style(Style::default().fg(Color::Green));
                let area = centered_rect(area, 50, 50);
                f.render_widget(Clear, area);
                f.render_widget(&block, area);

                let popup_chunks = Layout::default()
                    .direction(Direction::Vertical)
                    .constraints([Constraint::Fill(1), Constraint::Length(2)])
                    .split(block.inner(area));

                f.render_widget(&*describe_textarea, popup_chunks[0]);

                let help = Paragraph::new(vec!["Ctrl+s: save | Escape: cancel".into()])
                    .fg(Color::DarkGray)
                    .alignment(Alignment::Center)
                    .block(
                        Block::default()
                            .borders(Borders::TOP)
                            .border_type(BorderType::Rounded)
                            .border_style(Style::default().fg(Color::DarkGray)),
                    );

                f.render_widget(help, popup_chunks[1]);
            }
        }

        // Draw revset textarea
        {
            if let Some(log_revset_textarea) = self.log_revset_textarea.as_mut() {
                let block = Block::bordered()
                    .title(Span::styled(" Revset ", Style::new().bold().cyan()))
                    .title_alignment(Alignment::Center)
                    .border_type(BorderType::Rounded)
                    .border_style(Style::default().fg(Color::Green));
                let area = centered_rect_line_height(area, 30, 7);
                f.render_widget(Clear, area);
                f.render_widget(&block, area);

                let popup_chunks = Layout::default()
                    .direction(Direction::Vertical)
                    .constraints([Constraint::Fill(1), Constraint::Length(2)])
                    .split(block.inner(area));

                f.render_widget(&*log_revset_textarea, popup_chunks[0]);

                let help = Paragraph::new(vec!["Ctrl+s: save | Escape: cancel".into()])
                    .fg(Color::DarkGray)
                    .alignment(Alignment::Center)
                    .block(
                        Block::default()
                            .borders(Borders::TOP)
                            .border_type(BorderType::Rounded)
                            .border_style(Style::default().fg(Color::DarkGray)),
                    );

                f.render_widget(help, popup_chunks[1]);
            }
        }

        // Draw rebase popup
        {
            if let Some(log_rebase_popup) = &mut self.rebase_popup {
                log_rebase_popup.render_widget(f)
            }
        }

        Ok(())
    }

    fn input(&mut self, event: Event) -> Result<ComponentInputResult> {
        let commander = &self.commander;
        if let Some(describe_textarea) = self.describe_textarea.as_mut() {
            if let Event::Key(key) = event {
                match self.keybinds.match_event(key) {
                    LogTabEvent::Save => {
                        // TODO: Handle error
                        commander.run_describe(
                            self.head.commit_id.as_str(),
                            &describe_textarea.lines().join("\n"),
                        )?;
                        self.head = commander.get_head_latest(&self.head)?;
                        self.refresh_log_output();
                        self.refresh_head_output();
                        self.describe_textarea = None;
                        return Ok(ComponentInputResult::Handled);
                    }
                    LogTabEvent::Cancel => {
                        self.describe_textarea = None;
                        return Ok(ComponentInputResult::Handled);
                    }
                    _ => (),
                }
            }
            describe_textarea.input(event);
            return Ok(ComponentInputResult::Handled);
        }

        if let Some(log_revset_textarea) = self.log_revset_textarea.as_mut() {
            if let Event::Key(key) = event {
                match self.keybinds.match_event(key) {
                    LogTabEvent::Save => {
                        let log_revset = log_revset_textarea.lines().join("\n");
                        self.log_revset = if log_revset.trim().is_empty() {
                            None
                        } else {
                            Some(log_revset)
                        };
                        self.refresh_log_output();
                        self.log_revset_textarea = None;
                        return Ok(ComponentInputResult::Handled);
                    }
                    LogTabEvent::Cancel => {
                        self.log_revset_textarea = None;
                        return Ok(ComponentInputResult::Handled);
                    }
                    _ => (),
                }
            }
            log_revset_textarea.input(event);
            return Ok(ComponentInputResult::Handled);
        }

        if let Some(rebase_popup) = &mut self.rebase_popup {
            if rebase_popup.handle_input(&mut commander.clone(), event.clone()) {
                // when handle_input returns true,
                // the popup should be closed
                self.rebase_popup = None;
                return Ok(ComponentInputResult::HandledAction(
                    ComponentAction::RefreshTab(),
                ));
            };
            return Ok(ComponentInputResult::Handled);
        }

        if let Event::Key(key) = &event {
            let key = *key;
            if key.kind != KeyEventKind::Press {
                return Ok(ComponentInputResult::Handled);
            }

            if self.popup.is_opened() {
                if matches!(
                    self.keybinds.match_event(key),
                    LogTabEvent::ClosePopup | LogTabEvent::Cancel
                ) {
                    self.popup = ConfirmDialogState::default();
                } else {
                    self.popup.handle(&key);
                }

                return Ok(ComponentInputResult::Handled);
            }

            if self.head_panel.input(key) {
                return Ok(ComponentInputResult::Handled);
            }

            let log_tab_event = self.keybinds.match_event(key);
            return self.handle_event(log_tab_event);
        }

        if let Event::Mouse(mouse_event) = &event {
            // Determine if mouse event is inside log-view or details-view
            fn contains(rect: &Rect, mouse_event: &MouseEvent) -> bool {
                rect.x <= mouse_event.column
                    && mouse_event.column < rect.x + rect.width
                    && rect.y <= mouse_event.row
                    && mouse_event.row < rect.y + rect.height
            }
            let find_panel = || -> Option<usize> {
                for (i, rect) in self.panel_rect.iter().enumerate() {
                    if contains(rect, mouse_event) {
                        return Some(i);
                    }
                }
                None
            };
            let panel = find_panel();
            let relative_doc_line = mouse_event.row as f32 / (self.panel_rect[1].height as f32);
            // Execute command dependent on panel and event kind
            const LOG_PANEL: Option<usize> = Some(0);
            const DETAILS_PANEL: Option<usize> = Some(1);
            match (panel, mouse_event.kind) {
                (LOG_PANEL, MouseEventKind::ScrollUp) => {
                    self.handle_event(LogTabEvent::ScrollUp)?;
                }
                (LOG_PANEL, MouseEventKind::ScrollDown) => {
                    self.handle_event(LogTabEvent::ScrollDown)?;
                }
                (LOG_PANEL, MouseEventKind::Up(_)) => {
                    // Check all items in list

                    // TODO make a function that constructs the log list
                    let log_lines = self.log_lines();
                    let log_items: Vec<ListItem> = log_lines
                        .iter()
                        .map(|line| ListItem::from(line.to_text()))
                        .collect();

                    // Select the clicked change
                    if let Some(inx) = list_item_from_mouse_event(
                        &log_items,
                        self.log_rect,
                        &self.log_list_state,
                        &mouse_event,
                    ) && let Some(head) = self.head_at_log_line(inx)
                    {
                        self.set_head(commander, head);
                    }
                }
                (DETAILS_PANEL, MouseEventKind::ScrollUp) => {
                    self.head_panel.handle_event(DetailsPanelEvent::ScrollUp);
                    self.head_panel.handle_event(DetailsPanelEvent::ScrollUp);
                    self.head_panel.handle_event(DetailsPanelEvent::ScrollUp);
                }
                (DETAILS_PANEL, MouseEventKind::ScrollDown) => {
                    self.head_panel.handle_event(DetailsPanelEvent::ScrollDown);
                    self.head_panel.handle_event(DetailsPanelEvent::ScrollDown);
                    self.head_panel.handle_event(DetailsPanelEvent::ScrollDown);
                }
                (DETAILS_PANEL, MouseEventKind::Down(MouseButton::Left)) => {
                    self.head_panel
                        .handle_event(DetailsPanelEvent::DragBegin(relative_doc_line));
                }
                (DETAILS_PANEL, MouseEventKind::Drag(MouseButton::Left)) => {
                    self.head_panel
                        .handle_event(DetailsPanelEvent::DragUpdate(relative_doc_line));
                }
                (DETAILS_PANEL, MouseEventKind::Up(MouseButton::Left)) => {
                    self.head_panel
                        .handle_event(DetailsPanelEvent::DragEnd(relative_doc_line));
                }
                _ => {} // Handle other mouse events if necessary
            }
        }

        Ok(ComponentInputResult::Handled)
    }
}

// Determine which list item a mouse event is related to
fn list_item_from_mouse_event(
    list: &[ListItem],
    list_rect: Rect,
    list_state: &ListState,
    mouse_event: &MouseEvent,
) -> Option<usize> {
    fn contains(rect: &Rect, mouse_event: &MouseEvent) -> bool {
        rect.x <= mouse_event.column
            && mouse_event.column < rect.x + rect.width
            && rect.y <= mouse_event.row
            && mouse_event.row < rect.y + rect.height
    }

    if !contains(&list_rect, mouse_event) {
        return None;
    }

    // for each item on screen check if it contains the mouse cursor

    let mut item_row = list_rect.y;
    let mut item_inx = list_state.offset();
    while item_row <= mouse_event.row {
        let next_row = item_row + list[item_inx].height() as u16;
        if mouse_event.row < next_row {
            return Some(item_inx);
        }
        item_row = next_row;
        item_inx += 1;
        if item_row >= list_rect.bottom() {
            return None;
        }
        if item_inx >= list.len() {
            return None;
        }
    }
    None
}<|MERGE_RESOLUTION|>--- conflicted
+++ resolved
@@ -309,20 +309,11 @@
                 self.scroll_log(-1);
             }
             LogTabEvent::ScrollDownHalf => {
-<<<<<<< HEAD
-                self.scroll_log(self.log_height as isize / 2 / 2);
+                self.scroll_log(self.log_visible_items() as isize / 2);
             }
             LogTabEvent::ScrollUpHalf => {
                 self.scroll_log(
-                    (self.log_height as isize / 2 / 2).saturating_neg(),
-=======
-                self.scroll_log(commander, self.log_visible_items() as isize / 2);
-            }
-            LogTabEvent::ScrollUpHalf => {
-                self.scroll_log(
-                    commander,
                     (self.log_visible_items() as isize / 2).saturating_neg(),
->>>>>>> 364bb0d5
                 );
             }
             LogTabEvent::FocusCurrent => {
@@ -615,63 +606,15 @@
 
     fn update(&mut self) -> Result<Option<ComponentAction>> {
         // Check for popup action
-<<<<<<< HEAD
-        if let Ok(res) = self.popup_rx.try_recv() {
-            if res.1.unwrap_or(false) {
-                match res.0 {
-                    NEW_POPUP_ID => {
-                        self.commander.run_new(self.head.commit_id.as_str())?;
-                        self.head = self.commander.get_current_head()?;
-                        self.refresh_log_output();
-                        self.refresh_head_output();
-                        if self.describe_after_new {
-                            self.describe_after_new = false;
-                            let textarea = TextArea::default();
-                            self.describe_textarea = Some(textarea);
-                        }
-                        return Ok(Some(ComponentAction::ChangeHead(self.head.clone())));
-                    }
-                    EDIT_POPUP_ID => {
-                        self.commander
-                            .run_edit(self.head.commit_id.as_str(), self.edit_ignore_immutable)?;
-                        self.refresh_log_output();
-                        self.refresh_head_output();
-                        return Ok(Some(ComponentAction::ChangeHead(self.head.clone())));
-                    }
-                    ABANDON_POPUP_ID => {
-                        if self.head == self.commander.get_current_head()? {
-                            self.commander.run_abandon(&self.head.commit_id)?;
-                            self.refresh_log_output();
-                            self.head = self.commander.get_current_head()?;
-                            self.refresh_head_output();
-                            return Ok(Some(ComponentAction::ChangeHead(self.head.clone())));
-                        } else {
-                            let head_parent = self.commander.get_commit_parent(&self.head.commit_id)?;
-                            self.commander.run_abandon(&self.head.commit_id)?;
-                            self.refresh_log_output();
-                            self.head = head_parent;
-                            self.refresh_head_output();
-                        }
-                    }
-                    SQUASH_POPUP_ID => {
-                        self.commander.run_squash(
-                            self.head.commit_id.as_str(),
-                            self.squash_ignore_immutable,
-                        )?;
-                        self.head = self.commander.get_current_head()?;
-                        self.refresh_log_output();
-                        self.refresh_head_output();
-                        return Ok(Some(ComponentAction::ChangeHead(self.head.clone())));
-=======
         if let Ok(res) = self.popup_rx.try_recv()
             && res.1.unwrap_or(false)
         {
             match res.0 {
                 NEW_POPUP_ID => {
-                    commander.run_new(self.head.commit_id.as_str())?;
-                    self.head = commander.get_current_head()?;
-                    self.refresh_log_output(commander);
-                    self.refresh_head_output(commander);
+                    self.commander.run_new(self.head.commit_id.as_str())?;
+                    self.head = self.commander.get_current_head()?;
+                    self.refresh_log_output();
+                    self.refresh_head_output();
                     if self.describe_after_new {
                         self.describe_after_new = false;
                         let textarea = TextArea::default();
@@ -680,33 +623,32 @@
                     return Ok(Some(ComponentAction::ChangeHead(self.head.clone())));
                 }
                 EDIT_POPUP_ID => {
-                    commander.run_edit(self.head.commit_id.as_str(), self.edit_ignore_immutable)?;
-                    self.refresh_log_output(commander);
-                    self.refresh_head_output(commander);
+                    self.commander.run_edit(self.head.commit_id.as_str(), self.edit_ignore_immutable)?;
+                    self.refresh_log_output();
+                    self.refresh_head_output();
                     return Ok(Some(ComponentAction::ChangeHead(self.head.clone())));
                 }
                 ABANDON_POPUP_ID => {
-                    if self.head == commander.get_current_head()? {
-                        commander.run_abandon(&self.head.commit_id)?;
-                        self.refresh_log_output(commander);
-                        self.head = commander.get_current_head()?;
-                        self.refresh_head_output(commander);
+                    if self.head == self.commander.get_current_head()? {
+                        self.commander.run_abandon(&self.head.commit_id)?;
+                        self.refresh_log_output();
+                        self.head = self.commander.get_current_head()?;
+                        self.refresh_head_output();
                         return Ok(Some(ComponentAction::ChangeHead(self.head.clone())));
                     } else {
-                        let head_parent = commander.get_commit_parent(&self.head.commit_id)?;
-                        commander.run_abandon(&self.head.commit_id)?;
-                        self.refresh_log_output(commander);
+                        let head_parent = self.commander.get_commit_parent(&self.head.commit_id)?;
+                        self.commander.run_abandon(&self.head.commit_id)?;
+                        self.refresh_log_output();
                         self.head = head_parent;
-                        self.refresh_head_output(commander);
->>>>>>> 364bb0d5
+                        self.refresh_head_output();
                     }
                 }
                 SQUASH_POPUP_ID => {
-                    commander
+                    self.commander
                         .run_squash(self.head.commit_id.as_str(), self.squash_ignore_immutable)?;
-                    self.head = commander.get_current_head()?;
-                    self.refresh_log_output(commander);
-                    self.refresh_head_output(commander);
+                    self.head = self.commander.get_current_head()?;
+                    self.refresh_log_output();
+                    self.refresh_head_output();
                     return Ok(Some(ComponentAction::ChangeHead(self.head.clone())));
                 }
                 _ => {}
@@ -742,10 +684,7 @@
                 None => " Log ",
             };
 
-<<<<<<< HEAD
-=======
             let log_lines = self.log_lines();
->>>>>>> 364bb0d5
             let log_length: usize = log_lines.len();
             let log_block = Block::bordered()
                 .title(title)
@@ -1016,7 +955,7 @@
                         &mouse_event,
                     ) && let Some(head) = self.head_at_log_line(inx)
                     {
-                        self.set_head(commander, head);
+                        self.set_head(head);
                     }
                 }
                 (DETAILS_PANEL, MouseEventKind::ScrollUp) => {
