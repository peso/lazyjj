--- conflicted
+++ resolved
@@ -228,96 +228,21 @@
 
     fn update(&mut self) -> Result<Option<ComponentAction>> {
         // Check for popup action
-<<<<<<< HEAD
-        if let Ok(res) = self.popup_rx.try_recv() {
-            if res.1.unwrap_or(false) {
-                match res.0 {
-                    DELETE_BRANCH_POPUP_ID => {
-                        if let Some(delete) = self.delete.as_ref() {
-                            match self.commander.delete_bookmark(&delete.name) {
-                                Ok(_) => {
-                                    self.refresh_bookmarks();
-                                    let bookmarks = Vec::new();
-                                    let bookmarks =
-                                        self.bookmarks_output.as_ref().unwrap_or(&bookmarks);
-                                    self.bookmark =
-                                        bookmarks.first().map(|bookmark| bookmark.to_owned());
-                                    self.refresh_bookmark();
-                                }
-                                Err(err) => {
-                                    return Ok(Some(ComponentAction::SetPopup(Some(Box::new(
-                                        MessagePopup {
-                                            title: "Delete error".into(),
-                                            messages: err.to_string().into_text()?,
-                                            text_align: None,
-                                        },
-                                    )))));
-                                }
-                            }
-                        }
-                    }
-                    FORGET_BRANCH_POPUP_ID => {
-                        if let Some(forget) = self.forget.as_ref() {
-                            match self.commander.forget_bookmark(&forget.name) {
-                                Ok(_) => {
-                                    self.refresh_bookmarks();
-                                    let bookmarks = Vec::new();
-                                    let bookmarks =
-                                        self.bookmarks_output.as_ref().unwrap_or(&bookmarks);
-                                    self.bookmark =
-                                        bookmarks.first().map(|bookmark| bookmark.to_owned());
-                                    self.refresh_bookmark();
-                                }
-                                Err(err) => {
-                                    return Ok(Some(ComponentAction::SetPopup(Some(Box::new(
-                                        MessagePopup {
-                                            title: "Forget error".into(),
-                                            messages: err.to_string().into_text()?,
-                                            text_align: None,
-                                        },
-                                    )))));
-                                }
-                            }
-                        }
-                    }
-                    NEW_POPUP_ID => {
-                        if let Some(BookmarkLine::Parsed { bookmark, .. }) = self.bookmark.as_ref()
-                        {
-                            self.commander.run_new(&bookmark.to_string())?;
-                            let head = self.commander.get_current_head()?;
-                            if self.describe_after_new {
-                                self.describe_after_new_change = Some(head.change_id);
-                                self.describe_after_new = false;
-                                let textarea = TextArea::default();
-                                self.describe_textarea = Some(textarea);
-                                return Ok(None);
-                            } else {
-                                return Ok(Some(ComponentAction::ViewLog(head)));
-                            }
-                        }
-                    }
-                    EDIT_POPUP_ID => {
-                        if let Some(BookmarkLine::Parsed { bookmark, .. }) = self.bookmark.as_ref()
-                        {
-                            self.commander
-                                .run_edit(&bookmark.to_string(), self.edit_ignore_immutable)?;
-                            let head = self.commander.get_current_head()?;
-=======
         if let Ok(res) = self.popup_rx.try_recv()
-            && res.1.unwrap_or(false)
+            && res.1.unwrap_or(false) 
         {
             match res.0 {
                 DELETE_BRANCH_POPUP_ID => {
                     if let Some(delete) = self.delete.as_ref() {
-                        match commander.delete_bookmark(&delete.name) {
+                        match self.commander.delete_bookmark(&delete.name) {
                             Ok(_) => {
-                                self.refresh_bookmarks(commander);
+                                self.refresh_bookmarks();
                                 let bookmarks = Vec::new();
                                 let bookmarks =
                                     self.bookmarks_output.as_ref().unwrap_or(&bookmarks);
                                 self.bookmark =
                                     bookmarks.first().map(|bookmark| bookmark.to_owned());
-                                self.refresh_bookmark(commander);
+                                self.refresh_bookmark();
                             }
                             Err(err) => {
                                 return Ok(Some(ComponentAction::SetPopup(Some(Box::new(
@@ -333,15 +258,15 @@
                 }
                 FORGET_BRANCH_POPUP_ID => {
                     if let Some(forget) = self.forget.as_ref() {
-                        match commander.forget_bookmark(&forget.name) {
+                        match self.commander.forget_bookmark(&forget.name) {
                             Ok(_) => {
-                                self.refresh_bookmarks(commander);
+                                self.refresh_bookmarks();
                                 let bookmarks = Vec::new();
                                 let bookmarks =
                                     self.bookmarks_output.as_ref().unwrap_or(&bookmarks);
                                 self.bookmark =
                                     bookmarks.first().map(|bookmark| bookmark.to_owned());
-                                self.refresh_bookmark(commander);
+                                self.refresh_bookmark();
                             }
                             Err(err) => {
                                 return Ok(Some(ComponentAction::SetPopup(Some(Box::new(
@@ -356,9 +281,10 @@
                     }
                 }
                 NEW_POPUP_ID => {
-                    if let Some(BookmarkLine::Parsed { bookmark, .. }) = self.bookmark.as_ref() {
-                        commander.run_new(&bookmark.to_string())?;
-                        let head = commander.get_current_head()?;
+                    if let Some(BookmarkLine::Parsed { bookmark, .. }) = self.bookmark.as_ref()
+                    {
+                        self.commander.run_new(&bookmark.to_string())?;
+                        let head = self.commander.get_current_head()?;
                         if self.describe_after_new {
                             self.describe_after_new_change = Some(head.change_id);
                             self.describe_after_new = false;
@@ -366,15 +292,16 @@
                             self.describe_textarea = Some(textarea);
                             return Ok(None);
                         } else {
->>>>>>> 364bb0d5
                             return Ok(Some(ComponentAction::ViewLog(head)));
                         }
                     }
                 }
                 EDIT_POPUP_ID => {
-                    if let Some(BookmarkLine::Parsed { bookmark, .. }) = self.bookmark.as_ref() {
-                        commander.run_edit(&bookmark.to_string(), self.edit_ignore_immutable)?;
-                        let head = commander.get_current_head()?;
+                    if let Some(BookmarkLine::Parsed { bookmark, .. }) = self.bookmark.as_ref()
+                    {
+                        self.commander
+                            .run_edit(&bookmark.to_string(), self.edit_ignore_immutable)?;
+                        let head = self.commander.get_current_head()?;
                         return Ok(Some(ComponentAction::ViewLog(head)));
                     }
                 }
@@ -928,30 +855,13 @@
                 }
                 // TODO: Ask for confirmation?
                 KeyCode::Char('t') => {
-<<<<<<< HEAD
-                    if let Some(BookmarkLine::Parsed { bookmark, .. }) = self.bookmark.as_ref() {
-                        if bookmark.remote.is_some() && bookmark.present {
-                            self.commander.track_bookmark(bookmark)?;
-                            self.refresh_bookmarks();
-                            self.refresh_bookmark();
-                        }
-                    }
-                }
-                KeyCode::Char('T') => {
-                    if let Some(BookmarkLine::Parsed { bookmark, .. }) = self.bookmark.as_ref() {
-                        if bookmark.remote.is_some() && bookmark.present {
-                            self.commander.untrack_bookmark(bookmark)?;
-                            self.refresh_bookmarks();
-                            self.refresh_bookmark();
-                        }
-=======
                     if let Some(BookmarkLine::Parsed { bookmark, .. }) = self.bookmark.as_ref()
                         && bookmark.remote.is_some()
                         && bookmark.present
                     {
-                        commander.track_bookmark(bookmark)?;
-                        self.refresh_bookmarks(commander);
-                        self.refresh_bookmark(commander);
+                        self.commander.track_bookmark(bookmark)?;
+                        self.refresh_bookmarks();
+                        self.refresh_bookmark();
                     }
                 }
                 KeyCode::Char('T') => {
@@ -959,10 +869,9 @@
                         && bookmark.remote.is_some()
                         && bookmark.present
                     {
-                        commander.untrack_bookmark(bookmark)?;
-                        self.refresh_bookmarks(commander);
-                        self.refresh_bookmark(commander);
->>>>>>> 364bb0d5
+                        self.commander.untrack_bookmark(bookmark)?;
+                        self.refresh_bookmarks();
+                        self.refresh_bookmark();
                     }
                 }
                 KeyCode::Char('n') | KeyCode::Char('N') => {
@@ -1024,21 +933,12 @@
                     }
                 }
                 KeyCode::Enter => {
-<<<<<<< HEAD
-                    if let Some(BookmarkLine::Parsed { bookmark, .. }) = self.bookmark.as_ref() {
-                        if bookmark.present {
-                            return Ok(ComponentInputResult::HandledAction(
-                                ComponentAction::ViewLog(self.commander.get_bookmark_head(bookmark)?),
-                            ));
-                        }
-=======
                     if let Some(BookmarkLine::Parsed { bookmark, .. }) = self.bookmark.as_ref()
                         && bookmark.present
                     {
                         return Ok(ComponentInputResult::HandledAction(
-                            ComponentAction::ViewLog(commander.get_bookmark_head(bookmark)?),
+                            ComponentAction::ViewLog(self.commander.get_bookmark_head(bookmark)?),
                         ));
->>>>>>> 364bb0d5
                     }
                 }
                 KeyCode::Char('?') => {
