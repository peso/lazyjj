use std::vec;

use anyhow::Result;
use tracing::instrument;

use crate::{
    ComponentInputResult,
    commander::{
        CommandError, Commander,
        files::{Conflict, File},
        log::Head,
    },
    env::{Config, DiffFormat},
    ui::{
        Component, ComponentAction, details_panel::DetailsPanel, help_popup::HelpPopup,
        message_popup::MessagePopup, utils::tabs_to_spaces,
    },
};

use ansi_to_tui::IntoText;
use ratatui::{
    crossterm::event::{Event, KeyCode, KeyEventKind},
    prelude::*,
    widgets::*,
};

/// Files tab. Shows files in selected change in main panel and selected file diff in details panel
pub struct FilesTab {
    commander: Commander,

    head: Head,
    is_current_head: bool,

    files_output: Result<Vec<File>, CommandError>,
    conflicts_output: Vec<Conflict>,
    files_list_state: ListState,
    files_height: u16,

    pub file: Option<File>,
    diff_panel: DetailsPanel,
    diff_output: Result<Option<String>, CommandError>,
    diff_format: DiffFormat,

    config: Config,
}

fn get_current_file_index(
    current_file: Option<&File>,
    files_output: Result<&Vec<File>, &CommandError>,
) -> Option<usize> {
    if let (Some(current_file), Ok(files_output)) = (current_file, files_output)
        && let Some(path) = current_file.path.as_ref()
    {
        return files_output
            .iter()
            .position(|file| file.path.as_ref() == Some(path));
    }

    None
}

impl FilesTab {
    #[instrument(level = "trace", skip(commander))]
    pub fn new(commander: Commander, head: &Head) -> Result<Self> {
        let head = head.clone();
        let is_current_head = head == commander.get_current_head()?;

        let diff_format = commander.env.config.diff_format();

        let files_output = commander.get_files(&head);
        let conflicts_output = commander.get_conflicts(&head.commit_id)?;
        let current_file = files_output
            .as_ref()
            .ok()
            .and_then(|files_output| files_output.first())
            .map(|file| file.to_owned());
        let diff_output = current_file
            .as_ref()
            .map(|current_change| {
                commander.get_file_diff(&head, current_change, &diff_format, true)
            })
            .map_or(Ok(None), |r| {
                r.map(|diff| diff.map(|diff| tabs_to_spaces(&diff)))
            });

        let files_list_state = ListState::default().with_selected(get_current_file_index(
            current_file.as_ref(),
            files_output.as_ref(),
        ));
        let config = commander.env.config.clone();

        Ok(Self {
            commander,

            head,
            is_current_head,

            files_output,
            file: current_file,
            files_list_state,
            files_height: 0,

            conflicts_output,

            diff_output,
            diff_format,
            diff_panel: DetailsPanel::new(),

            config,
        })
    }

    pub fn set_head(&mut self, head: &Head) -> Result<()> {
        self.head = head.clone();
        self.is_current_head = self.head == self.commander.get_current_head()?;

        self.refresh_files()?;
        self.file = self
            .files_output
            .as_ref()
            .ok()
            .and_then(|files_output| files_output.first())
            .map(|file| file.to_owned());
        self.refresh_diff()?;

        Ok(())
    }

    pub fn get_current_file_index(&self) -> Option<usize> {
        get_current_file_index(self.file.as_ref(), self.files_output.as_ref())
    }

    pub fn refresh_files(&mut self) -> Result<()> {
        self.files_output = self.commander.get_files(&self.head);
        self.conflicts_output = self.commander.get_conflicts(&self.head.commit_id)?;
        Ok(())
    }

    pub fn refresh_diff(&mut self) -> Result<()> {
        self.diff_output = self
            .file
            .as_ref()
            .map(|current_file| {
                self.commander.get_file_diff(&self.head, current_file, &self.diff_format, true)
            })
            .map_or(Ok(None), |r| {
                r.map(|diff| diff.map(|diff| tabs_to_spaces(&diff)))
            });
        self.diff_panel.scroll_to(0);
        Ok(())
    }

    pub fn untrack_file(&self) -> Result<()> {
        self.file
            .as_ref()
            .map(|current_file| self.commander.untrack_file(current_file))
            .transpose()?;
        Ok(())
    }

    fn scroll_files(&mut self, scroll: isize) -> Result<()> {
        if let Ok(files) = self.files_output.as_ref() {
            let current_file_index = self.get_current_file_index();
            let next_file = match current_file_index {
                Some(current_file_index) => files.get(
                    current_file_index
                        .saturating_add_signed(scroll)
                        .min(files.len() - 1),
                ),
                None => files.first(),
            }
            .map(|x| x.to_owned());
            if let Some(next_file) = next_file {
                self.file = Some(next_file.to_owned());
                self.refresh_diff()?;
            }
        }
        Ok(())
    }
}

impl Component for FilesTab {
    fn focus(&mut self) -> Result<()> {
        self.is_current_head = self.head == self.commander.get_current_head()?;
        self.head = self.commander.get_head_latest(&self.head)?;
        self.refresh_files()?;
        self.refresh_diff()?;
        Ok(())
    }

    fn draw(
        &mut self,
        f: &mut ratatui::prelude::Frame<'_>,
        area: ratatui::prelude::Rect,
    ) -> Result<()> {
        let chunks = Layout::default()
            .direction(self.config.layout().into())
            .constraints([
                Constraint::Percentage(self.config.layout_percent()),
                Constraint::Percentage(100 - self.config.layout_percent()),
            ])
            .split(area);

        // Draw files
        {
            let current_file_index = self.get_current_file_index();

            let mut lines: Vec<Line> = match self.files_output.as_ref() {
                Ok(files_output) => {
                    let files_lines = files_output
                        .iter()
                        .enumerate()
                        .flat_map(|(i, file)| {
                            file.line
                                .to_text()
                                .unwrap()
                                .iter()
                                .map(|line| {
                                    let mut line = line.to_owned();

                                    // Add padding at start
                                    line.spans.insert(0, Span::from(" "));

                                    if let Some(diff_type) = file.diff_type.as_ref() {
                                        line.spans = line
                                            .spans
                                            .iter_mut()
                                            .map(|span| span.to_owned().fg(diff_type.color()))
                                            .collect();
                                    }

                                    if current_file_index == Some(i) {
                                        line = line.bg(self.config.highlight_color());

                                        line.spans = line
                                            .spans
                                            .iter_mut()
                                            .map(|span| {
                                                span.to_owned().bg(self.config.highlight_color())
                                            })
                                            .collect();
                                    }

                                    line
                                })
                                .collect::<Vec<Line>>()
                        })
                        .collect::<Vec<Line>>();

                    if files_lines.is_empty() {
                        vec![
                            Line::from(" No changed files in change")
                                .fg(Color::DarkGray)
                                .italic(),
                        ]
                    } else {
                        files_lines
                    }
                }
                Err(err) => err.into_text("Error getting files")?.lines,
            };

            let title_change = if self.is_current_head {
                format!("@ ({})", self.head.change_id)
            } else {
                self.head.change_id.as_string()
            };

            if !self.conflicts_output.is_empty() {
                lines.push(Line::default());

                for conflict in &self.conflicts_output {
                    lines.push(Line::raw(format!("C {}", &conflict.path)).fg(Color::Red));
                }
            }

            let files = List::new(lines)
                .block(
                    Block::bordered()
                        .title(" Files for ".to_owned() + &title_change + " ")
                        .border_type(BorderType::Rounded),
                )
                .scroll_padding(3);
            *self.files_list_state.selected_mut() = current_file_index;
            f.render_stateful_widget(&files, chunks[0], &mut self.files_list_state);
            self.files_height = chunks[0].height - 2;

<<<<<<< HEAD
            if let Some(index) = current_file_index {
                if files.len() > self.files_height as usize {
                    let scrollbar = Scrollbar::new(ScrollbarOrientation::VerticalRight);
                    let mut scrollbar_state = ScrollbarState::default()
                        .content_length(files.len())
                        .position(index);

                    f.render_stateful_widget(
                        scrollbar,
                        chunks[0].inner(Margin {
                            vertical: 1,
                            horizontal: 0,
                        }),
                        &mut scrollbar_state,
                    );
                }
=======
            if let Some(index) = current_file_index
                && files.len() > self.files_height as usize
            {
                let scrollbar = Scrollbar::new(ScrollbarOrientation::VerticalRight);
                let mut scrollbar_state = ScrollbarState::default()
                    .content_length(files.len())
                    .position(index);

                f.render_stateful_widget(
                    scrollbar,
                    chunks[0].inner(Margin {
                        vertical: 1,
                        horizontal: 0,
                    }),
                    &mut scrollbar_state,
                );
>>>>>>> 364bb0d5
            }
        }

        // Draw diff
        {
            let diff_content = match self.diff_output.as_ref() {
                Ok(Some(diff_content)) => diff_content.into_text()?,
                Ok(None) => Text::default(),
                Err(err) => err.into_text("Error getting diff")?,
            };
            self.diff_panel
                .render_context()
                .title(" Diff ")
                .content(diff_content)
                .draw(f, chunks[1]);
        }

        Ok(())
    }

    fn input(&mut self, event: Event) -> Result<ComponentInputResult> {
        let commander = &self.commander;
        if let Event::Key(key) = event {
            if key.kind != KeyEventKind::Press {
                return Ok(ComponentInputResult::Handled);
            }

            if self.diff_panel.input(key) {
                return Ok(ComponentInputResult::Handled);
            }

            match key.code {
                KeyCode::Char('j') | KeyCode::Down => self.scroll_files( 1)?,
                KeyCode::Char('k') | KeyCode::Up => self.scroll_files( -1)?,
                KeyCode::Char('J') => {
                    self.scroll_files( self.files_height as isize / 2)?;
                }
                KeyCode::Char('K') => {
                    self.scroll_files(
                        (self.files_height as isize / 2).saturating_neg(),
                    )?;
                }
                KeyCode::Char('w') => {
                    self.diff_format = self.diff_format.get_next(self.config.diff_tool());
                    self.refresh_diff()?;
                }
                KeyCode::Char('x') => {
                    // this works even for deleted files because jj doesn't return error in that case
                    if self.untrack_file().is_err() {
                        return Ok(ComponentInputResult::HandledAction(
                            ComponentAction::SetPopup(Some(Box::new(MessagePopup {
                                title: "Can't untrack file".into(),
                                messages: "Make sure that file is ignored".into(),
                                text_align: None,
                            }))),
                        ));
                    }
                    self.set_head(&commander.get_current_head()?)?;
                }
                KeyCode::Char('R') | KeyCode::F(5) => {
                    self.head = commander.get_head_latest(&self.head)?;
                    self.refresh_files()?;
                    self.refresh_diff()?;
                }
                KeyCode::Char('@') => {
                    let head = &commander.get_current_head()?;
                    self.set_head(head)?;
                }
                KeyCode::Char('?') => {
                    return Ok(ComponentInputResult::HandledAction(
                        ComponentAction::SetPopup(Some(Box::new(HelpPopup::new(
                            vec![
                                ("j/k".to_owned(), "scroll down/up".to_owned()),
                                ("J/K".to_owned(), "scroll down by ½ page".to_owned()),
                                ("x".to_owned(), "untrack file".to_owned()),
                                ("@".to_owned(), "view current change files".to_owned()),
                            ],
                            vec![
                                ("Ctrl+e/Ctrl+y".to_owned(), "scroll down/up".to_owned()),
                                (
                                    "Ctrl+d/Ctrl+u".to_owned(),
                                    "scroll down/up by ½ page".to_owned(),
                                ),
                                (
                                    "Ctrl+f/Ctrl+b".to_owned(),
                                    "scroll down/up by page".to_owned(),
                                ),
                                ("w".to_owned(), "toggle diff format".to_owned()),
                                ("W".to_owned(), "toggle wrapping".to_owned()),
                            ],
                        )))),
                    ));
                }
                _ => return Ok(ComponentInputResult::NotHandled),
            };
        }

        Ok(ComponentInputResult::Handled)
    }
}<|MERGE_RESOLUTION|>--- conflicted
+++ resolved
@@ -285,24 +285,6 @@
             f.render_stateful_widget(&files, chunks[0], &mut self.files_list_state);
             self.files_height = chunks[0].height - 2;
 
-<<<<<<< HEAD
-            if let Some(index) = current_file_index {
-                if files.len() > self.files_height as usize {
-                    let scrollbar = Scrollbar::new(ScrollbarOrientation::VerticalRight);
-                    let mut scrollbar_state = ScrollbarState::default()
-                        .content_length(files.len())
-                        .position(index);
-
-                    f.render_stateful_widget(
-                        scrollbar,
-                        chunks[0].inner(Margin {
-                            vertical: 1,
-                            horizontal: 0,
-                        }),
-                        &mut scrollbar_state,
-                    );
-                }
-=======
             if let Some(index) = current_file_index
                 && files.len() > self.files_height as usize
             {
@@ -319,7 +301,6 @@
                     }),
                     &mut scrollbar_state,
                 );
->>>>>>> 364bb0d5
             }
         }
 
