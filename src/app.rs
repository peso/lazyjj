use std::path::PathBuf;

use anyhow::{Result, anyhow};
use core::fmt;
use ratatui::crossterm::{
    self,
    event::{Event as TermEvent, KeyCode, KeyModifiers},
};
use tracing::{info, info_span, trace};

use crate::{
    ComponentInputResult,
    commander::Commander,
    env::Env,
    event::{AppEvent, EventSource},
    ui::{
        Component, ComponentAction, bookmarks_tab::BookmarksTab, command_log_tab::CommandLogTab,
        command_popup::CommandPopup, files_tab::FilesTab, log_tab::LogTab,
    },
};

#[derive(PartialEq, Copy, Clone)]
pub enum Tab {
    Log,
    Files,
    Bookmarks,
    CommandLog,
}

impl fmt::Display for Tab {
    fn fmt(&self, f: &mut fmt::Formatter) -> fmt::Result {
        match self {
            Tab::Log => write!(f, "Log"),
            Tab::Files => write!(f, "Files"),
            Tab::Bookmarks => write!(f, "Bookmarks"),
            Tab::CommandLog => write!(f, "Command Log"),
        }
    }
}

pub struct App<'a> {
    // application environment
    pub env: Env,
    pub commander: Commander,

    // user interace
    pub tab_sequence: Vec<Tab>,
    pub current_tab: Tab,
    pub log: Option<LogTab<'a>>,
    pub files: Option<FilesTab>,
    pub bookmarks: Option<BookmarksTab<'a>>,
    pub command_log: Option<CommandLogTab>,
    pub popup: Option<Box<dyn Component>>,

    // event handling
    event_source: EventSource,
}

impl<'a> App<'a> {
    pub fn new(env: Env, commander: Commander) -> Result<App<'a>> {
        let mut tab_sequence: Vec<Tab> = vec![Tab::Log, Tab::Files, Tab::Bookmarks];
        if env.debug.internal_ui {
            tab_sequence.push(Tab::CommandLog);
        }

        Ok(App {
            env,
            commander,

            tab_sequence,
            current_tab: Tab::Log,
            log: None,
            files: None,
            bookmarks: None,
            command_log: None,
            popup: None,

            event_source: EventSource::new(),
        })
    }

    pub fn get_or_init_current_tab(
        &mut self,
    ) -> Result<&mut dyn Component> {
        self.get_or_init_tab(self.current_tab)
    }
    pub fn get_current_tab(&mut self) -> Option<&mut dyn Component> {
        self.get_tab(self.current_tab)
    }

    pub fn set_next_tab_with_offset(
        &mut self,
        offset: i64,
    ) -> Result<()> {
        let current_index = self
            .tab_sequence
            .iter()
            .position(|&t| t == self.current_tab)
            .unwrap_or(0);
        let new_index = (current_index as i64 + self.tab_sequence.len() as i64 + offset) as usize
            % self.tab_sequence.len();
        let new_tab: Tab = self.tab_sequence[new_index];
        self.set_tab(new_tab)
    }

    pub fn set_tab(&mut self, tab: Tab) -> Result<()> {
        info!("Setting tab to {}", tab);
        self.current_tab = tab;
        self.get_or_init_current_tab()?.focus()?;
        Ok(())
    }

    pub fn get_log_tab(&mut self) -> Result<&mut LogTab<'a>> {
        if self.log.is_none() {
            let span = info_span!("Initializing log tab");
            let log_tab = span.in_scope(|| LogTab::new(self.commander.clone()))?;
            self.log = Some(log_tab);
        }

        self.log
            .as_mut()
            .ok_or_else(|| anyhow!("Failed to get mutable reference to LogTab"))
    }

    pub fn get_files_tab(&mut self) -> Result<&mut FilesTab> {
        if self.files.is_none() {
            let span = info_span!("Initializing files tab");
            let files_tab = span.in_scope(|| {
                let current_head = self.commander.get_current_head()?;
                FilesTab::new(self.commander.clone(), &current_head)
            })?;
            self.files = Some(files_tab);
        }

        self.files
            .as_mut()
            .ok_or_else(|| anyhow!("Failed to get mutable reference to FilesTab"))
    }

    pub fn get_bookmarks_tab(
        &mut self,
    ) -> Result<&mut BookmarksTab<'a>> {
        if self.bookmarks.is_none() {
            let span = info_span!("Initializing bookmarks tab");
            let bookmarks_tab = span.in_scope(|| BookmarksTab::new(self.commander.clone()))?;
            self.bookmarks = Some(bookmarks_tab);
        }

        self.bookmarks
            .as_mut()
            .ok_or_else(|| anyhow!("Failed to get mutable reference to BookmarksTab"))
    }

    pub fn get_command_log_tab(&mut self) -> Result<&mut CommandLogTab> {
        if self.command_log.is_none() {
            let span = info_span!("Initializing command log tab");
            let command_log_tab = span.in_scope(|| CommandLogTab::new(&mut self.commander))?;
            self.command_log = Some(command_log_tab);
        }

        self.command_log
            .as_mut()
            .ok_or_else(|| anyhow!("Failed to get mutable reference to CommandLogTab"))
    }

    pub fn get_or_init_tab(
        &mut self,
        tab: Tab,
    ) -> Result<&mut dyn Component> {
        Ok(match tab {
            Tab::Log => self.get_log_tab()?,
            Tab::Files => self.get_files_tab()?,
            Tab::Bookmarks => self.get_bookmarks_tab()?,
            Tab::CommandLog => self.get_command_log_tab()?,
        })
    }

    pub fn get_tab(&mut self, tab: Tab) -> Option<&mut dyn Component> {
        match tab {
            Tab::Log => self
                .log
                .as_mut()
                .map(|log_tab| log_tab as &mut dyn Component),
            Tab::Files => self
                .files
                .as_mut()
                .map(|files_tab| files_tab as &mut dyn Component),
            Tab::Bookmarks => self
                .bookmarks
                .as_mut()
                .map(|bookmarks_tab| bookmarks_tab as &mut dyn Component),
            Tab::CommandLog => self
                .command_log
                .as_mut()
                .map(|command_log_tab| command_log_tab as &mut dyn Component),
        }
    }

    pub fn handle_action(
        &mut self,
        component_action: ComponentAction,
    ) -> Result<()> {
        match component_action {
            ComponentAction::ViewFiles(head) => {
                self.set_tab(Tab::Files)?;
                self.get_files_tab()?.set_head(&head)?;
            }
            ComponentAction::ViewLog(head) => {
                self.get_log_tab()?.set_head(head);
                self.set_tab(Tab::Log)?;
            }
            ComponentAction::ChangeHead(head) => {
                self.get_files_tab()?.set_head(&head)?;
            }
            ComponentAction::SetPopup(popup) => {
                self.popup = popup;
            }
            ComponentAction::Multiple(component_actions) => {
                for component_action in component_actions.into_iter() {
                    self.handle_action(component_action)?;
                }
            }
            ComponentAction::RefreshTab() => {
                self.set_tab(self.current_tab)?;
                match self.current_tab {
                    Tab::Log => {
                        let head = self.commander.get_current_head()?;
                        self.get_log_tab()?.set_head(head);
                    }
                    Tab::CommandLog => {
                        self.get_command_log_tab()?.update()?;
                    }
                    _ => {}
                };
            }
        }

        Ok(())
    }

    /// Set up threads that capture input and send AppEvents
    pub fn launch_input_channel(&mut self) {
        let jj_folder = PathBuf::from(&self.env.root.clone())
            .join(".jj")
            .join("working_copy");
        self.event_source.launch_watcher(jj_folder);
        self.event_source.launch_user_input();
    }

    /// Recieve an AppEvent if one is waiting.
    pub fn try_recv_app_event(&mut self) -> Option<AppEvent> {
        self.event_source.try_recv()
    }

    /// Process an AppEvent
    pub fn input(&mut self, event: AppEvent) -> Result<bool> {
        let AppEvent::UserInput(event) = event else {
            if event != AppEvent::DirtyJj {
                panic!("Unknown AppEvent {:?}", event);
            }
            // Trigger update of jj data - simulate focus gained
            trace!("no-event trigger re-read of jj data");
            self.commander.jj_ignore_working_copy = true;
            self.get_or_init_current_tab()?.focus()?;
            self.commander.jj_ignore_working_copy = false;
            return Ok(false); // do not terminate the app
        };
        if let Some(popup) = self.popup.as_mut() {
            match popup.input(event.clone())? {
                ComponentInputResult::HandledAction(component_action) => {
                    self.handle_action(component_action)?
                }
                ComponentInputResult::Handled => {}
                ComponentInputResult::NotHandled => {
<<<<<<< HEAD
                    if let TermEvent::Key(key) = event {
                        if key.kind == crossterm::event::KeyEventKind::Press {
                            // Close
                            if matches!(
                                key.code,
                                KeyCode::Char('y')
                                    | KeyCode::Char('n')
                                    | KeyCode::Char('o')
                                    | KeyCode::Enter
                                    | KeyCode::Char('q')
                                    | KeyCode::Esc
                            ) {
                                self.popup = None
                            }
=======
                    if let Event::Key(key) = event
                        && key.kind == event::KeyEventKind::Press
                    {
                        // Close
                        if matches!(
                            key.code,
                            KeyCode::Char('y')
                                | KeyCode::Char('n')
                                | KeyCode::Char('o')
                                | KeyCode::Enter
                                | KeyCode::Char('q')
                                | KeyCode::Esc
                        ) {
                            self.popup = None
>>>>>>> 364bb0d5
                        }
                    }
                }
            };
        } else if event == TermEvent::FocusGained {
            self.get_or_init_current_tab()?.focus()?;
        } else {
            match self
                .get_or_init_current_tab()?
                .input(event.clone())?
            {
                ComponentInputResult::HandledAction(component_action) => {
                    self.handle_action(component_action)?
                }
                ComponentInputResult::Handled => {}
                ComponentInputResult::NotHandled => {
<<<<<<< HEAD
                    if let TermEvent::Key(key) = event {
                        if key.kind == crossterm::event::KeyEventKind::Press {
                            // Close
                            if key.code == KeyCode::Char('q')
                                || (key.modifiers.contains(KeyModifiers::CONTROL)
                                    && (key.code == KeyCode::Char('c')))
                                || key.code == KeyCode::Esc
                            {
                                return Ok(true);
                            }
                            //
                            // Tab switching
                            else if key.code == KeyCode::Char('l') {
                                self.set_next_tab_with_offset(1)?;
                            } else if key.code == KeyCode::Char('h') {
                                self.set_next_tab_with_offset(-1)?;
                            } else if let Some((_, tab)) =
                                self.tab_sequence.iter().enumerate().find(|(i, _)| {
                                    key.code
                                        == KeyCode::Char(
                                            char::from_digit((*i as u32) + 1u32, 10).expect(
                                                "Tab index could not be converted to digit",
                                            ),
                                        )
                                })
                            {
                                self.set_tab(*tab)?;
                            }
                            // General jj command runner
                            else if key.code == KeyCode::Char(':') {
                                self.popup = Some(Box::new(CommandPopup::new(
                                    self.commander.clone())));
                            }
=======
                    if let Event::Key(key) = event
                        && key.kind == event::KeyEventKind::Press
                    {
                        // Close
                        if key.code == KeyCode::Char('q')
                            || (key.modifiers.contains(KeyModifiers::CONTROL)
                                && (key.code == KeyCode::Char('c')))
                            || key.code == KeyCode::Esc
                        {
                            return Ok(true);
                        }
                        //
                        // Tab switching
                        else if key.code == KeyCode::Char('l') {
                            self.set_next_tab_with_offset(commander, 1)?;
                        } else if key.code == KeyCode::Char('h') {
                            self.set_next_tab_with_offset(commander, -1)?;
                        } else if let Some((_, tab)) =
                            Tab::VALUES.iter().enumerate().find(|(i, _)| {
                                key.code
                                    == KeyCode::Char(
                                        char::from_digit((*i as u32) + 1u32, 10)
                                            .expect("Tab index could not be converted to digit"),
                                    )
                            })
                        {
                            self.set_tab(commander, *tab)?;
                        }
                        // General jj command runner
                        else if key.code == KeyCode::Char(':') {
                            self.popup = Some(Box::new(CommandPopup::new()));
>>>>>>> 364bb0d5
                        }
                    }
                }
            };
        }

        Ok(false)
    }
}<|MERGE_RESOLUTION|>--- conflicted
+++ resolved
@@ -272,24 +272,8 @@
                 }
                 ComponentInputResult::Handled => {}
                 ComponentInputResult::NotHandled => {
-<<<<<<< HEAD
-                    if let TermEvent::Key(key) = event {
-                        if key.kind == crossterm::event::KeyEventKind::Press {
-                            // Close
-                            if matches!(
-                                key.code,
-                                KeyCode::Char('y')
-                                    | KeyCode::Char('n')
-                                    | KeyCode::Char('o')
-                                    | KeyCode::Enter
-                                    | KeyCode::Char('q')
-                                    | KeyCode::Esc
-                            ) {
-                                self.popup = None
-                            }
-=======
-                    if let Event::Key(key) = event
-                        && key.kind == event::KeyEventKind::Press
+                    if let TermEvent::Key(key) = event
+                        && key.kind == crossterm::event::KeyEventKind::Press
                     {
                         // Close
                         if matches!(
@@ -302,7 +286,6 @@
                                 | KeyCode::Esc
                         ) {
                             self.popup = None
->>>>>>> 364bb0d5
                         }
                     }
                 }
@@ -319,43 +302,8 @@
                 }
                 ComponentInputResult::Handled => {}
                 ComponentInputResult::NotHandled => {
-<<<<<<< HEAD
-                    if let TermEvent::Key(key) = event {
-                        if key.kind == crossterm::event::KeyEventKind::Press {
-                            // Close
-                            if key.code == KeyCode::Char('q')
-                                || (key.modifiers.contains(KeyModifiers::CONTROL)
-                                    && (key.code == KeyCode::Char('c')))
-                                || key.code == KeyCode::Esc
-                            {
-                                return Ok(true);
-                            }
-                            //
-                            // Tab switching
-                            else if key.code == KeyCode::Char('l') {
-                                self.set_next_tab_with_offset(1)?;
-                            } else if key.code == KeyCode::Char('h') {
-                                self.set_next_tab_with_offset(-1)?;
-                            } else if let Some((_, tab)) =
-                                self.tab_sequence.iter().enumerate().find(|(i, _)| {
-                                    key.code
-                                        == KeyCode::Char(
-                                            char::from_digit((*i as u32) + 1u32, 10).expect(
-                                                "Tab index could not be converted to digit",
-                                            ),
-                                        )
-                                })
-                            {
-                                self.set_tab(*tab)?;
-                            }
-                            // General jj command runner
-                            else if key.code == KeyCode::Char(':') {
-                                self.popup = Some(Box::new(CommandPopup::new(
-                                    self.commander.clone())));
-                            }
-=======
-                    if let Event::Key(key) = event
-                        && key.kind == event::KeyEventKind::Press
+                    if let TermEvent::Key(key) = event
+                        && key.kind == crossterm::event::KeyEventKind::Press
                     {
                         // Close
                         if key.code == KeyCode::Char('q')
@@ -368,11 +316,11 @@
                         //
                         // Tab switching
                         else if key.code == KeyCode::Char('l') {
-                            self.set_next_tab_with_offset(commander, 1)?;
+                            self.set_next_tab_with_offset(1)?;
                         } else if key.code == KeyCode::Char('h') {
-                            self.set_next_tab_with_offset(commander, -1)?;
+                            self.set_next_tab_with_offset(-1)?;
                         } else if let Some((_, tab)) =
-                            Tab::VALUES.iter().enumerate().find(|(i, _)| {
+                            self.tab_sequence.iter().enumerate().find(|(i, _)| {
                                 key.code
                                     == KeyCode::Char(
                                         char::from_digit((*i as u32) + 1u32, 10)
@@ -380,12 +328,12 @@
                                     )
                             })
                         {
-                            self.set_tab(commander, *tab)?;
+                            self.set_tab(*tab)?;
                         }
                         // General jj command runner
                         else if key.code == KeyCode::Char(':') {
-                            self.popup = Some(Box::new(CommandPopup::new()));
->>>>>>> 364bb0d5
+                            self.popup = Some(Box::new(CommandPopup::new(
+                                    self.commander.clone())));
                         }
                     }
                 }
